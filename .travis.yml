language: ruby
bundler_args: --without development
cache: bundler
before_script: "./bin/ci/before_build"
script: "bundle exec rake integration"
rvm:
  - "2.4.0"
  - "2.3.3"
  - "2.2"
<<<<<<< HEAD
>>>>>>> 2.6.x-stable
=======
>>>>>>> a5c8f584
notifications:
  email: michael@rabbitmq.com
services:
  - rabbitmq
branches:
  only:
    - master
    - 2.6.x-stable
env:
  - CI=true<|MERGE_RESOLUTION|>--- conflicted
+++ resolved
@@ -7,10 +7,6 @@
   - "2.4.0"
   - "2.3.3"
   - "2.2"
-<<<<<<< HEAD
->>>>>>> 2.6.x-stable
-=======
->>>>>>> a5c8f584
 notifications:
   email: michael@rabbitmq.com
 services:

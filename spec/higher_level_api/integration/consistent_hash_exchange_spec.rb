# -*- coding: utf-8 -*-
require "spec_helper"

unless ENV["CI"]
  describe "x-consistent-hash exchange" do
    let(:connection) do
        c = Bunny.new(user: "bunny_gem", password: "bunny_password", vhost: "bunny_testbed",
          automatically_recover: true)
        c.start
        c
    end

    let(:http_client) { RabbitMQ::HTTP::Client.new("http://127.0.0.1:15672") }

    after :each do
        connection.close
    end

    let(:list) { Range.new(0, 6).to_a.map(&:to_s) }

    let(:m) { 1500 }

    let(:exchange_plugin_available) do
        http_client.overview.exchange_types.map(&:name).include?("x-consistent-hash")
    end

    it "distributes messages between queues bound with the same routing key" do
<<<<<<< HEAD
        if exchange_plugin_available
            ch   = connection.create_channel
            body = "сообщение"
            # requires the consistent hash exchange plugin,
            # enable it with
            #
            # $ [sudo] rabbitmq-plugins enable rabbitmq_consistent_hash_exchange
            x    = ch.exchange("bunny.examples.exchanges.x-consistent-hash", type: "x-consistent-hash", durable: true)

            qs = []

            q1 = ch.queue("", exclusive: true).bind(x, routing_key: "5")
            q2 = ch.queue("", exclusive: true).bind(x, routing_key: "5")

            sleep 1.0

            5.times do |i|
                m.times do
                    x.publish(body, :routing_key => list.sample)
                end
                puts "Published #{(i + 1) * m} tiny messages..."
            end

            sleep 4.0
            expect(q1.message_count).to be > 100
            expect(q2.message_count).to be > 100

            x.delete
            ch.close
        else
            skip "x-consistent-hash exchange type isn't available"
        end # if
=======
      if exchange_plugin_available
        ch   = connection.create_channel
        body = "сообщение"
        # requires the consistent hash exchange plugin,
        # enable it with
        #
        # $ [sudo] rabbitmq-plugins enable rabbitmq_consistent_hash_exchange
        x    = ch.exchange("bunny.examples.exchanges.x-consistent-hash", type: "x-consistent-hash", durable: true)

        qs = []

        q1 = ch.queue("", exclusive: true).bind(x, routing_key: "5")
        q2 = ch.queue("", exclusive: true).bind(x, routing_key: "5")

        sleep 1.0

        5.times do |i|
          m.times do
            x.publish(body, :routing_key => list.sample)
          end
          puts "Published #{(i + 1) * m} tiny messages..."
        end

        sleep 4.0
        expect(q1.message_count).to be > 100
        expect(q2.message_count).to be > 100

        x.delete
        ch.close
      else
        skip "x-consistent-hash exchange type isn't available"
      end # if
>>>>>>> f6bfd45d
    end # it
  end
end<|MERGE_RESOLUTION|>--- conflicted
+++ resolved
@@ -25,40 +25,6 @@
     end
 
     it "distributes messages between queues bound with the same routing key" do
-<<<<<<< HEAD
-        if exchange_plugin_available
-            ch   = connection.create_channel
-            body = "сообщение"
-            # requires the consistent hash exchange plugin,
-            # enable it with
-            #
-            # $ [sudo] rabbitmq-plugins enable rabbitmq_consistent_hash_exchange
-            x    = ch.exchange("bunny.examples.exchanges.x-consistent-hash", type: "x-consistent-hash", durable: true)
-
-            qs = []
-
-            q1 = ch.queue("", exclusive: true).bind(x, routing_key: "5")
-            q2 = ch.queue("", exclusive: true).bind(x, routing_key: "5")
-
-            sleep 1.0
-
-            5.times do |i|
-                m.times do
-                    x.publish(body, :routing_key => list.sample)
-                end
-                puts "Published #{(i + 1) * m} tiny messages..."
-            end
-
-            sleep 4.0
-            expect(q1.message_count).to be > 100
-            expect(q2.message_count).to be > 100
-
-            x.delete
-            ch.close
-        else
-            skip "x-consistent-hash exchange type isn't available"
-        end # if
-=======
       if exchange_plugin_available
         ch   = connection.create_channel
         body = "сообщение"
@@ -91,7 +57,6 @@
       else
         skip "x-consistent-hash exchange type isn't available"
       end # if
->>>>>>> f6bfd45d
     end # it
   end
 end
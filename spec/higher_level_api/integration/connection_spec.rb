--- conflicted
+++ resolved
@@ -328,8 +328,6 @@
         expect(subject.port).to eq tls_port
       end
     end
-<<<<<<< HEAD
-=======
 
     context "initialized with :tls => true" do
       let(:subject) do
@@ -346,7 +344,6 @@
         expect(subject.port).to eq tls_port
       end
     end
->>>>>>> f6a883e5
   end
 
   context "initialized with :host => 127.0.0.1 and non-default credentials" do

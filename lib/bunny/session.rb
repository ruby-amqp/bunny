--- conflicted
+++ resolved
@@ -156,18 +156,15 @@
       @default_channel = self.create_channel
     end
 
-<<<<<<< HEAD
+    def read_write_timeout
+      @transport.read_write_timeout
+    end
+
     # Opens a new channel and returns it. This method will block the calling
     # thread until the response is received and the channel is guaranteed to be
     # opened (this operation is very fast and inexpensive).
     #
     # @return [Bunny::Channel] Newly opened channel
-=======
-    def read_write_timeout
-      @transport.read_write_timeout
-    end
-
->>>>>>> bde27ec2
     def create_channel(n = nil)
       if n && (ch = @channels[n])
         ch

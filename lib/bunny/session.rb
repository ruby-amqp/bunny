--- conflicted
+++ resolved
@@ -202,12 +202,9 @@
         self.maybe_close_transport
         self.initialize_transport
 
-<<<<<<< HEAD
-=======
         @transport.initialize_socket
         @transport.connect
 
->>>>>>> 6ae1929c
         if @socket_configurator
           @transport.configure_socket(&@socket_configurator)
         end

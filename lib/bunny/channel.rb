# -*- coding: utf-8 -*-
require "thread"
require "set"

require "bunny/consumer_work_pool"

require "bunny/exchange"
require "bunny/queue"

require "bunny/delivery_info"
require "bunny/return_info"
require "bunny/message_properties"

module Bunny
  # ## What are AMQP channels
  #
  # To quote {http://www.rabbitmq.com/resources/specs/amqp0-9-1.pdf AMQP 0.9.1 specification}:
  #
  # AMQP 0.9.1 is a multi-channelled protocol. Channels provide a way to multiplex
  # a heavyweight TCP/IP connection into several light weight connections.
  # This makes the protocol more “firewall friendly” since port usage is predictable.
  # It also means that traffic shaping and other network QoS features can be easily employed.
  # Channels are independent of each other and can perform different functions simultaneously
  # with other channels, the available bandwidth being shared between the concurrent activities.
  #
  #
  # ## Opening Channels
  #
  # Channels can be opened either via `Bunny::Session#create_channel` (sufficient in the majority
  # of cases) or by instantiating `Bunny::Channel` directly:
  #
  # @example Using {Bunny::Session#create_channel}:
  #   conn = Bunny.new
  #   conn.start
  #
  #   ch   = conn.create_channel
  #
  # This will automatically allocate channel id.
  #
  # @example Instantiating
  #
  # ## Closing Channels
  #
  # @example
  #
  #   ch  = conn.create_channel
  #   ch.close
  #
  # ## Channel IDs
  #
  # Channels are identified by their ids which are integers. Bunny takes care of allocating and
  # releasing them as channels are opened and closed. It is almost never necessary to specify
  # channel ids explicitly.
  #
  # There is a limit on the maximum number of channels per connection, usually 65536. Note
  # that allocating channels is very cheap on both client and server so having tens, hundreds
  # or even thousands of channels is not a problem.
  #
  # ## Channels and Error Handling
  #
  # @see http://www.rabbitmq.com/tutorials/amqp-concepts.html AMQP 0.9.1 Model Concepts Guide
  # @see http://rubybunny.info/articles/getting_started.html Getting Started with RabbitMQ Using Bunny
  # @see http://rubybunny.info/articles/error_handling.html Error Handling and Recovery Guide
  class Channel

    #
    # API
    #

<<<<<<< HEAD
    attr_accessor :id, :connection, :status, :work_pool
    attr_reader :next_publish_seq_no, :queues, :exchanges, :unconfirmed_set, :consumers
    attr_reader :nacked_set


=======
    # @return [Integer] Channel id
    attr_accessor :id
    # @return [Bunny::Session] AMQP connection this channel was opened on
    attr_reader :connection
    attr_reader :status
    # @return [Bunny::ConsumerWorkPool] Thread pool delivered messages are dispatched to.
    attr_reader :work_pool
    # @return [Integer] Next publisher confirmations sequence index
    attr_reader :next_publish_seq_no
    # @return [Hash<String, Bunny::Queue>] Queue instances declared on this channel
    attr_reader :queues
    # @return [Hash<String, Bunny::Exchange>] Exchange instances declared on this channel
    attr_reader :exchanges
    # @return [Set<Integer>] Set of published message indexes that are currently unconfirmed
    attr_reader :unconfirmed_set
    # @return [Hash<String, Bunny::Consumer>] Consumer instances declared on this channel
    attr_reader :consumers


    # @param [Bunny::Session] connection AMQP 0.9.1 connection
    # @param [Integer] id Channel id, pass nil to make Bunny automatically allocate it
    # @param [Bunny::ConsumerWorkPool] work_pool Thread pool for delivery processing, by default of size 1
>>>>>>> 9220f4dd
    def initialize(connection = nil, id = nil, work_pool = ConsumerWorkPool.new(1))
      @connection = connection
      @id         = id || @connection.next_channel_id
      @status     = :opening

      @connection.register_channel(self)

      @queues     = Hash.new
      @exchanges  = Hash.new
      @consumers  = Hash.new
      @work_pool  = work_pool

      # synchronizes frameset delivery. MK.
      @publishing_mutex = Mutex.new
      @consumer_mutex   = Mutex.new

      @unconfirmed_set_mutex = Mutex.new

      @continuations          = ::Queue.new
      @confirms_continuations = ::Queue.new

      @next_publish_seq_no = 0
    end

    # Opens the channel and resets its internal state
    # @return [Bunny::Channel] Self
    def open
      @connection.open_channel(self)
      # clear last channel error
      @last_channel_error = nil

      @status = :open

      self
    end

    # Closes the channel. Closed channels can no longer be used (this includes associated
    # {Bunny::Queue}, {Bunny::Exchange} and {Bunny::Consumer} instances.
    def close
      @connection.close_channel(self)
      closed!
    end

    # @return [Boolean] true if this channel is open, false otherwise
    def open?
      @status == :open
    end

    # @return [Boolean] true if this channel is closed (manually or because of an exception), false otherwise
    def closed?
      @status == :closed
    end


    #
    # @group Backwards compatibility with 0.8.0
    #

    def number
      self.id
    end

    def active
      @active
    end

    def client
      @connection
    end

    def frame_size
      @connection.frame_max
    end

    # @endgroup


    #
    # Higher-level API, similar to amqp gem
    #

    # @group Higher-level API for exchange operations

    def fanout(name, opts = {})
      Exchange.new(self, :fanout, name, opts)
    end

    def direct(name, opts = {})
      Exchange.new(self, :direct, name, opts)
    end

    def topic(name, opts = {})
      Exchange.new(self, :topic, name, opts)
    end

    def headers(name, opts = {})
      Exchange.new(self, :headers, name, opts)
    end

    def default_exchange
      self.direct(AMQ::Protocol::EMPTY_STRING, :no_declare => true)
    end

    def exchange(name, opts = {})
      Exchange.new(self, opts.fetch(:type, :direct), name, opts)
    end

    # @endgroup


    # @group Higher-level API for queue operations

    # Declares a queue or looks it up in the per-channel cache.
    #
    # @param  [String] name  Queue name. Pass an empty string to declare a server-named queue (make RabbitMQ generate a unique name).
    # @param  [Hash]   opts  Queue properties and other options
    #
    # @option options [Boolean] :durable (false) Should this queue be durable?
    # @option options [Boolean] :auto-delete (false) Should this queue be automatically deleted when the last consumer disconnects?
    # @option options [Boolean] :exclusive (false) Should this queue be exclusive (only can be used by this connection, removed when the connection is closed)?
    #
    # @return [Bunny::Queue] Queue that was declared or looked up in the cache
    def queue(name = AMQ::Protocol::EMPTY_STRING, opts = {})
      q = find_queue(name) || Bunny::Queue.new(self, name, opts)

      register_queue(q)
    end

    # @endgroup


    # @group QoS and Flow Control

    def prefetch(prefetch_count)
      self.basic_qos(prefetch_count, false)
    end

    def flow(active)
      channel_flow(active)
    end

    def recover(ignored = true)
      # RabbitMQ only supports basic.recover with requeue = true
      basic_recover(true)
    end

    # @endgroup



    # @group Message acknowledgements

    def reject(delivery_tag, requeue = false)
      basic_reject(delivery_tag, requeue)
    end

    def ack(delivery_tag, multiple = false)
      basic_ack(delivery_tag, multiple)
    end
    alias acknowledge ack

    def nack(delivery_tag, requeue, multiple = false)
      basic_nack(delivery_tag, requeue, multiple)
    end

    # @endgroup


    def on_error(&block)
      @default_error_handler = block
    end

    #
    # Lower-level API, exposes protocol operations as they are defined in the protocol,
    # without any OO sugar on top, by design.
    #

    # @group Consumer and Message operations (basic.*)

    def basic_publish(payload, exchange, routing_key, opts = {})
      raise_if_no_longer_open!

      exchange_name = if exchange.respond_to?(:name)
                        exchange.name
                      else
                        exchange
                      end

      meta = { :priority => 0, :delivery_mode => 2, :content_type => "application/octet-stream" }.
        merge(opts)

      if @next_publish_seq_no > 0
        @unconfirmed_set.add(@next_publish_seq_no)
        @next_publish_seq_no += 1
      end

      @connection.send_frameset(AMQ::Protocol::Basic::Publish.encode(@id,
                                                                     payload,
                                                                     meta,
                                                                     exchange_name,
                                                                     routing_key,
                                                                     meta[:mandatory],
                                                                     false,
                                                                     @connection.frame_max), self)

      self
    end

    def basic_get(queue, opts = {:ack => true})
      raise_if_no_longer_open!

      @connection.send_frame(AMQ::Protocol::Basic::Get.encode(@id, queue, !opts[:ack]))
      @last_basic_get_response = @continuations.pop

      raise_if_continuation_resulted_in_a_channel_error!
      @last_basic_get_response
    end

    def basic_qos(prefetch_count, global = false)
      raise ArgumentError.new("prefetch count must be a positive integer, given: #{prefetch_count}") if prefetch_count < 0
      raise_if_no_longer_open!

      @connection.send_frame(AMQ::Protocol::Basic::Qos.encode(@id, 0, prefetch_count, global))

      Bunny::Timer.timeout(1, ClientTimeout) do
        @last_basic_qos_ok = @continuations.pop
      end
      raise_if_continuation_resulted_in_a_channel_error!

      @prefetch_count = prefetch_count

      @last_basic_qos_ok
    end

    def basic_recover(requeue)
      raise_if_no_longer_open!

      @connection.send_frame(AMQ::Protocol::Basic::Recover.encode(@id, requeue))
      Bunny::Timer.timeout(1, ClientTimeout) do
        @last_basic_recover_ok = @continuations.pop
      end
      raise_if_continuation_resulted_in_a_channel_error!

      @last_basic_recover_ok
    end

    def basic_reject(delivery_tag, requeue)
      raise_if_no_longer_open!
      @connection.send_frame(AMQ::Protocol::Basic::Reject.encode(@id, delivery_tag, requeue))

      nil
    end

    def basic_ack(delivery_tag, multiple)
      raise_if_no_longer_open!
      @connection.send_frame(AMQ::Protocol::Basic::Ack.encode(@id, delivery_tag, multiple))

      nil
    end

    def basic_nack(delivery_tag, requeue, multiple = false)
      raise_if_no_longer_open!
      @connection.send_frame(AMQ::Protocol::Basic::Nack.encode(@id,
                                                               delivery_tag,
                                                               requeue,
                                                               multiple))

      nil
    end

    def basic_consume(queue, consumer_tag = generate_consumer_tag, no_ack = false, exclusive = false, arguments = nil, &block)
      raise_if_no_longer_open!
      maybe_start_consumer_work_pool!

      queue_name = if queue.respond_to?(:name)
                     queue.name
                   else
                     queue
                   end

      @connection.send_frame(AMQ::Protocol::Basic::Consume.encode(@id,
                                                                  queue_name,
                                                                  consumer_tag,
                                                                  false,
                                                                  no_ack,
                                                                  exclusive,
                                                                  false,
                                                                  arguments))
      # helps avoid race condition between basic.consume-ok and basic.deliver if there are messages
      # in the queue already. MK.
      if consumer_tag && consumer_tag.strip != AMQ::Protocol::EMPTY_STRING
        add_consumer(queue_name, consumer_tag, no_ack, exclusive, arguments, &block)
      end

      Bunny::Timer.timeout(1, ClientTimeout) do
        @last_basic_consume_ok = @continuations.pop
      end
      # covers server-generated consumer tags
      add_consumer(queue_name, @last_basic_consume_ok.consumer_tag, no_ack, exclusive, arguments, &block)

      @last_basic_consume_ok
    end

    def basic_consume_with(consumer)
      raise_if_no_longer_open!
      maybe_start_consumer_work_pool!

      @connection.send_frame(AMQ::Protocol::Basic::Consume.encode(@id,
                                                                  consumer.queue_name,
                                                                  consumer.consumer_tag,
                                                                  false,
                                                                  consumer.no_ack,
                                                                  consumer.exclusive,
                                                                  false,
                                                                  consumer.arguments))

      # helps avoid race condition between basic.consume-ok and basic.deliver if there are messages
      # in the queue already. MK.
      if consumer.consumer_tag && consumer.consumer_tag.strip != AMQ::Protocol::EMPTY_STRING
        register_consumer(consumer.consumer_tag, consumer)
      end

      Bunny::Timer.timeout(1, ClientTimeout) do
        @last_basic_consume_ok = @continuations.pop
      end
      # covers server-generated consumer tags
      register_consumer(@last_basic_consume_ok.consumer_tag, consumer)

      raise_if_continuation_resulted_in_a_channel_error!

      @last_basic_consume_ok
    end

    def basic_cancel(consumer_tag)
      @connection.send_frame(AMQ::Protocol::Basic::Cancel.encode(@id, consumer_tag, false))

      Bunny::Timer.timeout(1, ClientTimeout) do
        @last_basic_cancel_ok = @continuations.pop
      end

      @last_basic_cancel_ok
    end

    # @endgroup


    # @group Queue operations (queue.*)

    def queue_declare(name, opts = {})
      raise_if_no_longer_open!

      @connection.send_frame(AMQ::Protocol::Queue::Declare.encode(@id,
                                                                  name,
                                                                  opts.fetch(:passive, false),
                                                                  opts.fetch(:durable, false),
                                                                  opts.fetch(:exclusive, false),
                                                                  opts.fetch(:auto_delete, false),
                                                                  false,
                                                                  opts[:arguments]))
      @last_queue_declare_ok = @continuations.pop

      raise_if_continuation_resulted_in_a_channel_error!

      @last_queue_declare_ok
    end

    def queue_delete(name, opts = {})
      raise_if_no_longer_open!

      @connection.send_frame(AMQ::Protocol::Queue::Delete.encode(@id,
                                                                 name,
                                                                 opts[:if_unused],
                                                                 opts[:if_empty],
                                                                 false))
      Bunny::Timer.timeout(1, ClientTimeout) do
        @last_queue_delete_ok = @continuations.pop
      end
      raise_if_continuation_resulted_in_a_channel_error!

      @last_queue_delete_ok
    end

    def queue_purge(name, opts = {})
      raise_if_no_longer_open!

      @connection.send_frame(AMQ::Protocol::Queue::Purge.encode(@id, name, false))

      Bunny::Timer.timeout(1, ClientTimeout) do
        @last_queue_purge_ok = @continuations.pop
      end
      raise_if_continuation_resulted_in_a_channel_error!

      @last_queue_purge_ok
    end

    def queue_bind(name, exchange, opts = {})
      raise_if_no_longer_open!

      exchange_name = if exchange.respond_to?(:name)
                        exchange.name
                      else
                        exchange
                      end

      @connection.send_frame(AMQ::Protocol::Queue::Bind.encode(@id,
                                                               name,
                                                               exchange_name,
                                                               opts[:routing_key],
                                                               false,
                                                               opts[:arguments]))
      Bunny::Timer.timeout(1, ClientTimeout) do
        @last_queue_bind_ok = @continuations.pop
      end

      raise_if_continuation_resulted_in_a_channel_error!
      @last_queue_bind_ok
    end

    def queue_unbind(name, exchange, opts = {})
      raise_if_no_longer_open!

      exchange_name = if exchange.respond_to?(:name)
                        exchange.name
                      else
                        exchange
                      end

      @connection.send_frame(AMQ::Protocol::Queue::Unbind.encode(@id,
                                                                 name,
                                                                 exchange_name,
                                                                 opts[:routing_key],
                                                                 opts[:arguments]))
      Bunny::Timer.timeout(1, ClientTimeout) do
        @last_queue_unbind_ok = @continuations.pop
      end

      raise_if_continuation_resulted_in_a_channel_error!
      @last_queue_unbind_ok
    end

    # @endgroup


    # @group Exchange operations (exchange.*)

    def exchange_declare(name, type, opts = {})
      raise_if_no_longer_open!

      @connection.send_frame(AMQ::Protocol::Exchange::Declare.encode(@id,
                                                                     name,
                                                                     type.to_s,
                                                                     opts.fetch(:passive, false),
                                                                     opts.fetch(:durable, false),
                                                                     opts.fetch(:auto_delete, false),
                                                                     false,
                                                                     false,
                                                                     opts[:arguments]))
      Bunny::Timer.timeout(1, ClientTimeout) do
        @last_exchange_declare_ok = @continuations.pop
      end

      raise_if_continuation_resulted_in_a_channel_error!
      @last_exchange_declare_ok
    end

    def exchange_delete(name, opts = {})
      raise_if_no_longer_open!

      @connection.send_frame(AMQ::Protocol::Exchange::Delete.encode(@id,
                                                                    name,
                                                                    opts[:if_unused],
                                                                    false))
      Bunny::Timer.timeout(1, ClientTimeout) do
        @last_exchange_delete_ok = @continuations.pop
      end

      raise_if_continuation_resulted_in_a_channel_error!
      @last_exchange_delete_ok
    end

    def exchange_bind(source, destination, opts = {})
      raise_if_no_longer_open!

      source_name = if source.respond_to?(:name)
                      source.name
                    else
                      source
                    end

      destination_name = if destination.respond_to?(:name)
                           destination.name
                         else
                           destination
                         end

      @connection.send_frame(AMQ::Protocol::Exchange::Bind.encode(@id,
                                                                  destination_name,
                                                                  source_name,
                                                                  opts[:routing_key],
                                                                  false,
                                                                  opts[:arguments]))
      Bunny::Timer.timeout(1, ClientTimeout) do
        @last_exchange_bind_ok = @continuations.pop
      end

      raise_if_continuation_resulted_in_a_channel_error!
      @last_exchange_bind_ok
    end

    def exchange_unbind(source, destination, opts = {})
      raise_if_no_longer_open!

      source_name = if source.respond_to?(:name)
                      source.name
                    else
                      source
                    end

      destination_name = if destination.respond_to?(:name)
                           destination.name
                         else
                           destination
                         end

      @connection.send_frame(AMQ::Protocol::Exchange::Unbind.encode(@id,
                                                                    destination_name,
                                                                    source_name,
                                                                    opts[:routing_key],
                                                                    false,
                                                                    opts[:arguments]))
      Bunny::Timer.timeout(1, ClientTimeout) do
        @last_exchange_unbind_ok = @continuations.pop
      end

      raise_if_continuation_resulted_in_a_channel_error!
      @last_exchange_unbind_ok
    end

    # @endgroup



    # @group Flow control (channel.*)

    def channel_flow(active)
      raise_if_no_longer_open!

      @connection.send_frame(AMQ::Protocol::Channel::Flow.encode(@id, active))
      Bunny::Timer.timeout(1, ClientTimeout) do
        @last_channel_flow_ok = @continuations.pop
      end
      raise_if_continuation_resulted_in_a_channel_error!

      @last_channel_flow_ok
    end

    # @endgroup



    # @group Transactions (tx.*)

    # Puts the channel into transaction mode (starts a transaction)
    def tx_select
      raise_if_no_longer_open!

      @connection.send_frame(AMQ::Protocol::Tx::Select.encode(@id))
      Bunny::Timer.timeout(1, ClientTimeout) do
        @last_tx_select_ok = @continuations.pop
      end
      raise_if_continuation_resulted_in_a_channel_error!

      @last_tx_select_ok
    end

    # Commits current transaction
    def tx_commit
      raise_if_no_longer_open!

      @connection.send_frame(AMQ::Protocol::Tx::Commit.encode(@id))
      Bunny::Timer.timeout(1, ClientTimeout) do
        @last_tx_commit_ok = @continuations.pop
      end
      raise_if_continuation_resulted_in_a_channel_error!

      @last_tx_commit_ok
    end

    # Rolls back current transaction
    def tx_rollback
      raise_if_no_longer_open!

      @connection.send_frame(AMQ::Protocol::Tx::Rollback.encode(@id))
      Bunny::Timer.timeout(1, ClientTimeout) do
        @last_tx_rollback_ok = @continuations.pop
      end
      raise_if_continuation_resulted_in_a_channel_error!

      @last_tx_rollback_ok
    end

    # @endgroup



    # @group Publisher Confirms (confirm.*)

    # @return [Boolean] true if this channel has Publisher Confirms enabled, false otherwise
    def using_publisher_confirmations?
      @next_publish_seq_no > 0
    end

    # Enables publisher confirms
    def confirm_select(callback=nil)
      raise_if_no_longer_open!

      if @next_publish_seq_no == 0
        @confirms_continuations = ::Queue.new
        @unconfirmed_set        = Set.new
        @nacked_set             = Set.new
        @next_publish_seq_no    = 1
      end

      @confirms_callback = callback

      @connection.send_frame(AMQ::Protocol::Confirm::Select.encode(@id, false))
      Bunny::Timer.timeout(1, ClientTimeout) do
        @last_confirm_select_ok = @continuations.pop
      end
      raise_if_continuation_resulted_in_a_channel_error!
      @last_confirm_select_ok
    end

    # Blocks calling thread until confirms are received for all
    # currently unacknowledged published messages
    def wait_for_confirms
      @only_acks_received = true
      @confirms_continuations.pop

      @only_acks_received
    end

    # @endgroup


    # @group Misc

    # Synchronizes given block using this channel's mutex.
    # @api public
    def synchronize(&block)
      @publishing_mutex.synchronize(&block)
    end

    # Unique string supposed to be used as a consumer tag.
    #
    # @return [String]  Unique string.
    # @api plugin
    def generate_consumer_tag(name = "bunny")
      "#{name}-#{Time.now.to_i * 1000}-#{Kernel.rand(999_999_999_999)}"
    end

    # @endgroup


    #
    # Recovery
    #

    # Recovers basic.qos setting, exchanges, queues and consumers. Used by the Automatic Network Failure
    # Recovery feature.
    #
    # @api plugin
    def recover_from_network_failure
      # puts "Recovering channel #{@id} from network failure..."
      recover_prefetch_setting
      recover_exchanges
      # this includes recovering bindings
      recover_queues
      recover_consumers
    end

    # Recovers basic.qos setting. Used by the Automatic Network Failure
    # Recovery feature.
    #
    # @api plugin
    def recover_prefetch_setting
      basic_qos(@prefetch_count) if @prefetch_count
    end

    # Recovers exchanges. Used by the Automatic Network Failure
    # Recovery feature.
    #
    # @api plugin
    def recover_exchanges
      @exchanges.values.dup.each do |x|
        x.recover_from_network_failure
      end
    end

    # Recovers queues and bindings. Used by the Automatic Network Failure
    # Recovery feature.
    #
    # @api plugin
    def recover_queues
      @queues.values.dup.each do |q|
        q.recover_from_network_failure
      end
    end

    # Recovers consumers. Used by the Automatic Network Failure
    # Recovery feature.
    #
    # @api plugin
    def recover_consumers
      unless @consumers.empty?
        @work_pool = ConsumerWorkPool.new(@work_pool.size)
        @work_pool.start
      end
      @consumers.values.dup.each do |c|
        c.recover_from_network_failure
      end
    end



    #
    # Implementation
    #

    # @private
    def register_consumer(consumer_tag, consumer)
      @consumer_mutex.synchronize do
        @consumers[consumer_tag] = consumer
      end
    end

    # @private
    def add_consumer(queue, consumer_tag, no_ack, exclusive, arguments, &block)
      @consumer_mutex.synchronize do
        c = Consumer.new(self, queue, consumer_tag, no_ack, exclusive, arguments)
        c.on_delivery(&block) if block
        @consumers[consumer_tag] = c
      end
    end

    # @private
    def handle_method(method)
      # puts "Channel#handle_frame on channel #{@id}: #{method.inspect}"
      case method
      when AMQ::Protocol::Queue::DeclareOk then
        @continuations.push(method)
      when AMQ::Protocol::Queue::DeleteOk then
        @continuations.push(method)
      when AMQ::Protocol::Queue::PurgeOk then
        @continuations.push(method)
      when AMQ::Protocol::Queue::BindOk then
        @continuations.push(method)
      when AMQ::Protocol::Queue::UnbindOk then
        @continuations.push(method)
      when AMQ::Protocol::Exchange::BindOk then
        @continuations.push(method)
      when AMQ::Protocol::Exchange::UnbindOk then
        @continuations.push(method)
      when AMQ::Protocol::Exchange::DeclareOk then
        @continuations.push(method)
      when AMQ::Protocol::Exchange::DeleteOk then
        @continuations.push(method)
      when AMQ::Protocol::Basic::QosOk then
        @continuations.push(method)
      when AMQ::Protocol::Basic::RecoverOk then
        @continuations.push(method)
      when AMQ::Protocol::Channel::FlowOk then
        @continuations.push(method)
      when AMQ::Protocol::Basic::ConsumeOk then
        @continuations.push(method)
      when AMQ::Protocol::Basic::Cancel then
        if consumer = @consumers[method.consumer_tag]
          consumer.handle_cancellation(method)
        end

        @consumers.delete(method.consumer_tag)
      when AMQ::Protocol::Basic::CancelOk then
        @continuations.push(method)
        @consumers.delete(method.consumer_tag)
      when AMQ::Protocol::Tx::SelectOk, AMQ::Protocol::Tx::CommitOk, AMQ::Protocol::Tx::RollbackOk then
        @continuations.push(method)
      when AMQ::Protocol::Tx::SelectOk then
        @continuations.push(method)
      when AMQ::Protocol::Confirm::SelectOk then
        @continuations.push(method)
      when AMQ::Protocol::Basic::Ack then
        handle_ack_or_nack(method.delivery_tag, method.multiple, false)
      when AMQ::Protocol::Basic::Nack then
        handle_ack_or_nack(method.delivery_tag, method.multiple, true)
      when AMQ::Protocol::Channel::Close then
        # puts "Exception on channel #{@id}: #{method.reply_code} #{method.reply_text}"
        closed!
        @connection.send_frame(AMQ::Protocol::Channel::CloseOk.encode(@id))

        @last_channel_error = instantiate_channel_level_exception(method)
        @continuations.push(method)
      when AMQ::Protocol::Channel::CloseOk then
        @continuations.push(method)
      else
        raise "Do not know how to handle #{method.inspect} in Bunny::Channel#handle_method"
      end
    end

    # @private
    def handle_basic_get_ok(basic_get_ok, properties, content)
      @continuations.push([basic_get_ok, properties, content])
    end

    # @private
    def handle_basic_get_empty(basic_get_empty)
      @continuations.push([nil, nil, nil])
    end

    # @private
    def handle_frameset(basic_deliver, properties, content)
      consumer = @consumers[basic_deliver.consumer_tag]
      if consumer
        @work_pool.submit do
          consumer.call(DeliveryInfo.new(basic_deliver), MessageProperties.new(properties), content)
        end
      else
        # TODO: log it
        puts "[warning] No consumer for tag #{basic_deliver.consumer_tag}"
      end
    end

    # @private
    def handle_basic_return(basic_return, properties, content)
      x = find_exchange(basic_return.exchange)

      if x
        x.handle_return(ReturnInfo.new(basic_return), MessageProperties.new(properties), content)
      else
        # TODO: log a warning
      end
    end

    # @private
    def handle_ack_or_nack(delivery_tag, multiple, nack)
      case nack
      when true
        cloned_set = @unconfirmed_set.clone
        if multiple
          cloned_set.keep_if { |i| i <= delivery_tag }
          @nacked_set.merge(cloned_set)
        else
          @nacked_set.add(delivery_tag)
        end
      else
        if multiple
          @unconfirmed_set.delete_if { |i| i <= delivery_tag }
        else
          @unconfirmed_set.delete(delivery_tag)
        end
      end

      @unconfirmed_set_mutex.synchronize do
        @only_acks_received = (@only_acks_received && !nack)

        @confirms_continuations.push(true) if @unconfirmed_set.empty?

        @confirms_callback.call(delivery_tag, multiple, nack) if @confirms_callback
      end
    end

    # Starts consumer work pool. Lazily called by #basic_consume to avoid creating new threads
    # that won't do any real work for channels that do not register consumers (e.g. only used for
    # publishing). MK.
    # @private
    def maybe_start_consumer_work_pool!
      @work_pool.start unless @work_pool.started?
    end

    # @private
    def maybe_pause_consumer_work_pool!
      @work_pool.pause if @work_pool && @work_pool.started?
    end

    # @private
    def maybe_kill_consumer_work_pool!
      @work_pool.kill if @work_pool && @work_pool.started?
    end

    # @private
    def read_next_frame(options = {})
      @connection.read_next_frame(options = {})
    end

    # @private
    def deregister_queue(queue)
      @queues.delete(queue.name)
    end

    # @private
    def deregister_queue_named(name)
      @queues.delete(name)
    end

    # @private
    def register_queue(queue)
      @queues[queue.name] = queue
    end

    # @private
    def find_queue(name)
      @queues[name]
    end

    # @private
    def deregister_exchange(exchange)
      @exchanges.delete(exchange.name)
    end

    # @private
    def register_exchange(exchange)
      @exchanges[exchange.name] = exchange
    end

    # @private
    def find_exchange(name)
      @exchanges[name]
    end

    protected

    # @private
    def closed!
      @status = :closed
      @work_pool.shutdown
      @connection.release_channel_id(@id)
    end

    # @private
    def instantiate_channel_level_exception(frame)
      case frame
      when AMQ::Protocol::Channel::Close then
        klass = case frame.reply_code
                when 403 then
                  AccessRefused
                when 404 then
                  NotFound
                when 405 then
                  ResourceLocked
                when 406 then
                  PreconditionFailed
                else
                  ChannelLevelException
                end

        klass.new(frame.reply_text, self, frame)
      end
    end

    # @private
    def raise_if_continuation_resulted_in_a_channel_error!
      raise @last_channel_error if @last_channel_error
    end

    # @private
    def raise_if_no_longer_open!
      raise ChannelAlreadyClosed.new("cannot use a channel that was already closed! Channel id: #{@id}", self) if closed?
    end
  end
end<|MERGE_RESOLUTION|>--- conflicted
+++ resolved
@@ -66,14 +66,6 @@
     #
     # API
     #
-
-<<<<<<< HEAD
-    attr_accessor :id, :connection, :status, :work_pool
-    attr_reader :next_publish_seq_no, :queues, :exchanges, :unconfirmed_set, :consumers
-    attr_reader :nacked_set
-
-
-=======
     # @return [Integer] Channel id
     attr_accessor :id
     # @return [Bunny::Session] AMQP connection this channel was opened on
@@ -89,6 +81,8 @@
     attr_reader :exchanges
     # @return [Set<Integer>] Set of published message indexes that are currently unconfirmed
     attr_reader :unconfirmed_set
+    # @return [Set<Integer>] Set of nacked message indexes that have been nacked
+    attr_reader :nacked_set
     # @return [Hash<String, Bunny::Consumer>] Consumer instances declared on this channel
     attr_reader :consumers
 
@@ -96,7 +90,6 @@
     # @param [Bunny::Session] connection AMQP 0.9.1 connection
     # @param [Integer] id Channel id, pass nil to make Bunny automatically allocate it
     # @param [Bunny::ConsumerWorkPool] work_pool Thread pool for delivery processing, by default of size 1
->>>>>>> 9220f4dd
     def initialize(connection = nil, id = nil, work_pool = ConsumerWorkPool.new(1))
       @connection = connection
       @id         = id || @connection.next_channel_id
